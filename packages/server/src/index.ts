import express, { NextFunction, Request, Response } from 'express'
import multer from 'multer'
import path from 'path'
import cors from 'cors'
import http from 'http'
import * as fs from 'fs'
import basicAuth from 'express-basic-auth'
import { Server } from 'socket.io'
import logger from './utils/logger'
import { expressRequestLogger } from './utils/logger'
import { v4 as uuidv4 } from 'uuid'
import OpenAI from 'openai'
import { FindOptionsWhere, MoreThanOrEqual, LessThanOrEqual } from 'typeorm'
import {
    IChatFlow,
    IncomingInput,
    IReactFlowNode,
    IReactFlowObject,
    INodeData,
    ICredentialReturnResponse,
    chatType,
    IChatMessage,
    IDepthQueue,
    INodeDirectedGraph
} from './Interface'
import {
    getNodeModulesPackagePath,
    getStartingNodes,
    buildLangchain,
    getEndingNodes,
    constructGraphs,
    resolveVariables,
    isStartNodeDependOnInput,
    mapMimeTypeToInputField,
    findAvailableConfigs,
    isSameOverrideConfig,
    isFlowValidForStream,
    databaseEntities,
    transformToCredentialEntity,
    decryptCredentialData,
    replaceInputsWithConfig,
    getEncryptionKey,
    getMemorySessionId,
    getUserHome,
    getSessionChatHistory,
    getAllConnectedNodes,
    clearSessionMemory,
    findMemoryNode,
    getTelemetryFlowObj,
    getAppVersion
} from './utils'
import { cloneDeep, omit, uniqWith, isEqual } from 'lodash'
import { getDataSource } from './DataSource'
import { NodesPool } from './NodesPool'
import { ChatFlow } from './database/entities/ChatFlow'
import { ChatMessage } from './database/entities/ChatMessage'
import { Credential } from './database/entities/Credential'
import { Tool } from './database/entities/Tool'
import { Assistant } from './database/entities/Assistant'
import { ChatflowPool } from './ChatflowPool'
import { CachePool } from './CachePool'
import { ICommonObject, IMessage, INodeOptionsValue, handleEscapeCharacters, webCrawl, xmlScrape } from 'flowise-components'
import { createRateLimiter, getRateLimiter, initializeRateLimiter } from './utils/rateLimit'
import { addAPIKey, compareKeys, deleteAPIKey, getApiKey, getAPIKeys, updateAPIKey } from './utils/apiKey'
import { sanitizeMiddleware, getCorsOptions, getAllowedIframeOrigins } from './utils/XSS'
import axios from 'axios'
import { Client } from 'langchainhub'
import { parsePrompt } from './utils/hub'
import { Telemetry } from './utils/telemetry'
import { Variable } from './database/entities/Variable'

export class App {
    app: express.Application
    nodesPool: NodesPool
    chatflowPool: ChatflowPool
    cachePool: CachePool
    telemetry: Telemetry
    AppDataSource = getDataSource()

    constructor() {
        this.app = express()
    }

    async initDatabase() {
        // Initialize database
        this.AppDataSource.initialize()
            .then(async () => {
                logger.info('📦 [server]: Data Source has been initialized!')

                // Run Migrations Scripts
                await this.AppDataSource.runMigrations({ transaction: 'each' })

                // Initialize nodes pool
                this.nodesPool = new NodesPool()
                await this.nodesPool.initialize()

                // Initialize chatflow pool
                this.chatflowPool = new ChatflowPool()

                // Initialize API keys
                await getAPIKeys()

                // Initialize encryption key
                await getEncryptionKey()

                // Initialize Rate Limit
                const AllChatFlow: IChatFlow[] = await getAllChatFlow()
                await initializeRateLimiter(AllChatFlow)

                // Initialize cache pool
                this.cachePool = new CachePool()

                // Initialize telemetry
                this.telemetry = new Telemetry()
            })
            .catch((err) => {
                logger.error('❌ [server]: Error during Data Source initialization:', err)
            })
    }

    async config(socketIO?: Server) {
        // Limit is needed to allow sending/receiving base64 encoded string
        const flowise_file_size_limit = process.env.FLOWISE_FILE_SIZE_LIMIT ?? '50mb'
        this.app.use(express.json({ limit: flowise_file_size_limit }))
        this.app.use(express.urlencoded({ limit: flowise_file_size_limit, extended: true }))

        if (process.env.NUMBER_OF_PROXIES && parseInt(process.env.NUMBER_OF_PROXIES) > 0)
            this.app.set('trust proxy', parseInt(process.env.NUMBER_OF_PROXIES))

        // Allow access from specified domains
        this.app.use(cors(getCorsOptions()))

        // Allow embedding from specified domains.
        this.app.use((req, res, next) => {
            const allowedOrigins = getAllowedIframeOrigins()
            if (allowedOrigins == '*') {
                next()
            } else {
                const csp = `frame-ancestors ${allowedOrigins}`
                res.setHeader('Content-Security-Policy', csp)
                next()
            }
        })

        // Switch off the default 'X-Powered-By: Express' header
        this.app.disable('x-powered-by')

        // Add the expressRequestLogger middleware to log all requests
        this.app.use(expressRequestLogger)

        // Add the sanitizeMiddleware to guard against XSS
        this.app.use(sanitizeMiddleware)

        if (process.env.FLOWISE_USERNAME && process.env.FLOWISE_PASSWORD) {
            const username = process.env.FLOWISE_USERNAME
            const password = process.env.FLOWISE_PASSWORD
            const basicAuthMiddleware = basicAuth({
                users: { [username]: password }
            })
            const whitelistURLs = [
                '/api/v1/verify/apikey/',
                '/api/v1/chatflows/apikey/',
                '/api/v1/public-chatflows',
                '/api/v1/public-chatbotConfig',
                '/api/v1/prediction/',
                '/api/v1/vector/upsert/',
                '/api/v1/node-icon/',
                '/api/v1/components-credentials-icon/',
                '/api/v1/chatflows-streaming',
                '/api/v1/openai-assistants-file',
                '/api/v1/ip'
            ]
            this.app.use((req, res, next) => {
                if (req.url.includes('/api/v1/')) {
                    whitelistURLs.some((url) => req.url.includes(url)) ? next() : basicAuthMiddleware(req, res, next)
                } else next()
            })
        }

        const upload = multer({ dest: `${path.join(__dirname, '..', 'uploads')}/` })

        // ----------------------------------------
        // Configure number of proxies in Host Environment
        // ----------------------------------------
        this.app.get('/api/v1/ip', (request, response) => {
            response.send({
                ip: request.ip,
                msg: 'Check returned IP address in the response. If it matches your current IP address ( which you can get by going to http://ip.nfriedly.com/ or https://api.ipify.org/ ), then the number of proxies is correct and the rate limiter should now work correctly. If not, increase the number of proxies by 1 and restart Cloud-Hosted Flowise until the IP address matches your own. Visit https://docs.flowiseai.com/configuration/rate-limit#cloud-hosted-rate-limit-setup-guide for more information.'
            })
        })

        // ----------------------------------------
        // Components
        // ----------------------------------------

        // Get all component nodes
        this.app.get('/api/v1/nodes', (req: Request, res: Response) => {
            const returnData = []
            for (const nodeName in this.nodesPool.componentNodes) {
                const clonedNode = cloneDeep(this.nodesPool.componentNodes[nodeName])
                returnData.push(clonedNode)
            }
            return res.json(returnData)
        })

        // Get all component credentials
        this.app.get('/api/v1/components-credentials', async (req: Request, res: Response) => {
            const returnData = []
            for (const credName in this.nodesPool.componentCredentials) {
                const clonedCred = cloneDeep(this.nodesPool.componentCredentials[credName])
                returnData.push(clonedCred)
            }
            return res.json(returnData)
        })

        // Get specific component node via name
        this.app.get('/api/v1/nodes/:name', (req: Request, res: Response) => {
            if (Object.prototype.hasOwnProperty.call(this.nodesPool.componentNodes, req.params.name)) {
                return res.json(this.nodesPool.componentNodes[req.params.name])
            } else {
                throw new Error(`Node ${req.params.name} not found`)
            }
        })

        // Get component credential via name
        this.app.get('/api/v1/components-credentials/:name', (req: Request, res: Response) => {
            if (!req.params.name.includes('&amp;')) {
                if (Object.prototype.hasOwnProperty.call(this.nodesPool.componentCredentials, req.params.name)) {
                    return res.json(this.nodesPool.componentCredentials[req.params.name])
                } else {
                    throw new Error(`Credential ${req.params.name} not found`)
                }
            } else {
                const returnResponse = []
                for (const name of req.params.name.split('&amp;')) {
                    if (Object.prototype.hasOwnProperty.call(this.nodesPool.componentCredentials, name)) {
                        returnResponse.push(this.nodesPool.componentCredentials[name])
                    } else {
                        throw new Error(`Credential ${name} not found`)
                    }
                }
                return res.json(returnResponse)
            }
        })

        // Returns specific component node icon via name
        this.app.get('/api/v1/node-icon/:name', (req: Request, res: Response) => {
            if (Object.prototype.hasOwnProperty.call(this.nodesPool.componentNodes, req.params.name)) {
                const nodeInstance = this.nodesPool.componentNodes[req.params.name]
                if (nodeInstance.icon === undefined) {
                    throw new Error(`Node ${req.params.name} icon not found`)
                }

                if (nodeInstance.icon.endsWith('.svg') || nodeInstance.icon.endsWith('.png') || nodeInstance.icon.endsWith('.jpg')) {
                    const filepath = nodeInstance.icon
                    res.sendFile(filepath)
                } else {
                    throw new Error(`Node ${req.params.name} icon is missing icon`)
                }
            } else {
                throw new Error(`Node ${req.params.name} not found`)
            }
        })

        // Returns specific component credential icon via name
        this.app.get('/api/v1/components-credentials-icon/:name', (req: Request, res: Response) => {
            if (Object.prototype.hasOwnProperty.call(this.nodesPool.componentCredentials, req.params.name)) {
                const credInstance = this.nodesPool.componentCredentials[req.params.name]
                if (credInstance.icon === undefined) {
                    throw new Error(`Credential ${req.params.name} icon not found`)
                }

                if (credInstance.icon.endsWith('.svg') || credInstance.icon.endsWith('.png') || credInstance.icon.endsWith('.jpg')) {
                    const filepath = credInstance.icon
                    res.sendFile(filepath)
                } else {
                    throw new Error(`Credential ${req.params.name} icon is missing icon`)
                }
            } else {
                throw new Error(`Credential ${req.params.name} not found`)
            }
        })

        // load async options
        this.app.post('/api/v1/node-load-method/:name', async (req: Request, res: Response) => {
            const nodeData: INodeData = req.body
            if (Object.prototype.hasOwnProperty.call(this.nodesPool.componentNodes, req.params.name)) {
                try {
                    const nodeInstance = this.nodesPool.componentNodes[req.params.name]
                    const methodName = nodeData.loadMethod || ''

                    const returnOptions: INodeOptionsValue[] = await nodeInstance.loadMethods![methodName]!.call(nodeInstance, nodeData, {
                        appDataSource: this.AppDataSource,
                        databaseEntities: databaseEntities
                    })

                    return res.json(returnOptions)
                } catch (error) {
                    return res.json([])
                }
            } else {
                res.status(404).send(`Node ${req.params.name} not found`)
                return
            }
        })

        // execute custom function node
        this.app.post('/api/v1/node-custom-function', async (req: Request, res: Response) => {
            const body = req.body
            const nodeData = { inputs: body }
            if (Object.prototype.hasOwnProperty.call(this.nodesPool.componentNodes, 'customFunction')) {
                try {
                    const nodeInstanceFilePath = this.nodesPool.componentNodes['customFunction'].filePath as string
                    const nodeModule = await import(nodeInstanceFilePath)
                    const newNodeInstance = new nodeModule.nodeClass()

                    const options: ICommonObject = {
                        appDataSource: this.AppDataSource,
                        databaseEntities,
                        logger
                    }

                    const returnData = await newNodeInstance.init(nodeData, '', options)
                    const result = typeof returnData === 'string' ? handleEscapeCharacters(returnData, true) : returnData

                    return res.json(result)
                } catch (error) {
                    return res.status(500).send(`Error running custom function: ${error}`)
                }
            } else {
                res.status(404).send(`Node customFunction not found`)
                return
            }
        })

        // ----------------------------------------
        // Chatflows
        // ----------------------------------------

        // Get all chatflows
        this.app.get('/api/v1/chatflows', async (req: Request, res: Response) => {
            const chatflows: IChatFlow[] = await getAllChatFlow()
            return res.json(chatflows)
        })

        // Get specific chatflow via api key
        this.app.get('/api/v1/chatflows/apikey/:apiKey', async (req: Request, res: Response) => {
            try {
                const apiKey = await getApiKey(req.params.apiKey)
                if (!apiKey) return res.status(401).send('Unauthorized')
                const chatflows = await this.AppDataSource.getRepository(ChatFlow)
                    .createQueryBuilder('cf')
                    .where('cf.apikeyid = :apikeyid', { apikeyid: apiKey.id })
                    .orWhere('cf.apikeyid IS NULL')
                    .orWhere('cf.apikeyid = ""')
                    .orderBy('cf.name', 'ASC')
                    .getMany()
                if (chatflows.length >= 1) return res.status(200).send(chatflows)
                return res.status(404).send('Chatflow not found')
            } catch (err: any) {
                return res.status(500).send(err?.message)
            }
        })

        // Get specific chatflow via id
        this.app.get('/api/v1/chatflows/:id', async (req: Request, res: Response) => {
            const chatflow = await this.AppDataSource.getRepository(ChatFlow).findOneBy({
                id: req.params.id
            })
            if (chatflow) return res.json(chatflow)
            return res.status(404).send(`Chatflow ${req.params.id} not found`)
        })

        // Get specific chatflow via id (PUBLIC endpoint, used when sharing chatbot link)
        this.app.get('/api/v1/public-chatflows/:id', async (req: Request, res: Response) => {
            const chatflow = await this.AppDataSource.getRepository(ChatFlow).findOneBy({
                id: req.params.id
            })
            if (chatflow && chatflow.isPublic) return res.json(chatflow)
            else if (chatflow && !chatflow.isPublic) return res.status(401).send(`Unauthorized`)
            return res.status(404).send(`Chatflow ${req.params.id} not found`)
        })

        // Get specific chatflow chatbotConfig via id (PUBLIC endpoint, used to retrieve config for embedded chat)
        // Safe as public endpoint as chatbotConfig doesn't contain sensitive credential
        this.app.get('/api/v1/public-chatbotConfig/:id', async (req: Request, res: Response) => {
            const chatflow = await this.AppDataSource.getRepository(ChatFlow).findOneBy({
                id: req.params.id
            })
            if (!chatflow) return res.status(404).send(`Chatflow ${req.params.id} not found`)
            if (chatflow.chatbotConfig) {
                try {
                    const parsedConfig = JSON.parse(chatflow.chatbotConfig)
                    return res.json(parsedConfig)
                } catch (e) {
                    return res.status(500).send(`Error parsing Chatbot Config for Chatflow ${req.params.id}`)
                }
            }
            return res.status(200).send('OK')
        })

        // Save chatflow
        this.app.post('/api/v1/chatflows', async (req: Request, res: Response) => {
            const body = req.body
            const newChatFlow = new ChatFlow()
            Object.assign(newChatFlow, body)

            const chatflow = this.AppDataSource.getRepository(ChatFlow).create(newChatFlow)
            const results = await this.AppDataSource.getRepository(ChatFlow).save(chatflow)

            await this.telemetry.sendTelemetry('chatflow_created', {
                version: await getAppVersion(),
                chatlowId: results.id,
                flowGraph: getTelemetryFlowObj(JSON.parse(results.flowData)?.nodes, JSON.parse(results.flowData)?.edges)
            })

            return res.json(results)
        })

        // Update chatflow
        this.app.put('/api/v1/chatflows/:id', async (req: Request, res: Response) => {
            const chatflow = await this.AppDataSource.getRepository(ChatFlow).findOneBy({
                id: req.params.id
            })

            if (!chatflow) {
                res.status(404).send(`Chatflow ${req.params.id} not found`)
                return
            }

            const body = req.body
            const updateChatFlow = new ChatFlow()
            Object.assign(updateChatFlow, body)

            updateChatFlow.id = chatflow.id
            createRateLimiter(updateChatFlow)

            this.AppDataSource.getRepository(ChatFlow).merge(chatflow, updateChatFlow)
            const result = await this.AppDataSource.getRepository(ChatFlow).save(chatflow)

            // chatFlowPool is initialized only when a flow is opened
            // if the user attempts to rename/update category without opening any flow, chatFlowPool will be undefined
            if (this.chatflowPool) {
                // Update chatflowpool inSync to false, to build Langchain again because data has been changed
                this.chatflowPool.updateInSync(chatflow.id, false)
            }

            return res.json(result)
        })

        // Delete chatflow via id
        this.app.delete('/api/v1/chatflows/:id', async (req: Request, res: Response) => {
            const results = await this.AppDataSource.getRepository(ChatFlow).delete({ id: req.params.id })
            return res.json(results)
        })

        // Check if chatflow valid for streaming
        this.app.get('/api/v1/chatflows-streaming/:id', async (req: Request, res: Response) => {
            const chatflow = await this.AppDataSource.getRepository(ChatFlow).findOneBy({
                id: req.params.id
            })
            if (!chatflow) return res.status(404).send(`Chatflow ${req.params.id} not found`)

            /*** Get Ending Node with Directed Graph  ***/
            const flowData = chatflow.flowData
            const parsedFlowData: IReactFlowObject = JSON.parse(flowData)
            const nodes = parsedFlowData.nodes
            const edges = parsedFlowData.edges
            const { graph, nodeDependencies } = constructGraphs(nodes, edges)

            const endingNodeIds = getEndingNodes(nodeDependencies, graph)
            if (!endingNodeIds.length) return res.status(500).send(`Ending nodes not found`)

            const endingNodes = nodes.filter((nd) => endingNodeIds.includes(nd.id))

            let isStreaming = false
            let isEndingNodeExists = endingNodes.find((node) => node.data?.outputs?.output === 'EndingNode')

            for (const endingNode of endingNodes) {
                const endingNodeData = endingNode.data
                if (!endingNodeData) return res.status(500).send(`Ending node ${endingNode.id} data not found`)

                const isEndingNode = endingNodeData?.outputs?.output === 'EndingNode'

                if (!isEndingNode) {
                    if (
                        endingNodeData &&
                        endingNodeData.category !== 'Chains' &&
                        endingNodeData.category !== 'Agents' &&
                        endingNodeData.category !== 'Engine'
                    ) {
                        return res.status(500).send(`Ending node must be either a Chain or Agent`)
                    }
                }

                isStreaming = isEndingNode ? false : isFlowValidForStream(nodes, endingNodeData)
            }

            // Once custom function ending node exists, flow is always unavailable to stream
            const obj = { isStreaming: isEndingNodeExists ? false : isStreaming }
            return res.json(obj)
        })

        // ----------------------------------------
        // ChatMessage
        // ----------------------------------------

        // Get all chatmessages from chatflowid
        this.app.get('/api/v1/chatmessage/:id', async (req: Request, res: Response) => {
            const sortOrder = req.query?.order as string | undefined
            const chatId = req.query?.chatId as string | undefined
            const memoryType = req.query?.memoryType as string | undefined
            const sessionId = req.query?.sessionId as string | undefined
            const messageId = req.query?.messageId as string | undefined
            const startDate = req.query?.startDate as string | undefined
            const endDate = req.query?.endDate as string | undefined
            let chatTypeFilter = req.query?.chatType as chatType | undefined

            if (chatTypeFilter) {
                try {
                    const chatTypeFilterArray = JSON.parse(chatTypeFilter)
                    if (chatTypeFilterArray.includes(chatType.EXTERNAL) && chatTypeFilterArray.includes(chatType.INTERNAL)) {
                        chatTypeFilter = undefined
                    } else if (chatTypeFilterArray.includes(chatType.EXTERNAL)) {
                        chatTypeFilter = chatType.EXTERNAL
                    } else if (chatTypeFilterArray.includes(chatType.INTERNAL)) {
                        chatTypeFilter = chatType.INTERNAL
                    }
                } catch (e) {
                    return res.status(500).send(e)
                }
            }

            const chatmessages = await this.getChatMessage(
                req.params.id,
                chatTypeFilter,
                sortOrder,
                chatId,
                memoryType,
                sessionId,
                startDate,
                endDate,
                messageId
            )
            return res.json(chatmessages)
        })

        // Get internal chatmessages from chatflowid
        this.app.get('/api/v1/internal-chatmessage/:id', async (req: Request, res: Response) => {
            const chatmessages = await this.getChatMessage(req.params.id, chatType.INTERNAL)
            return res.json(chatmessages)
        })

        // Add chatmessages for chatflowid
        this.app.post('/api/v1/chatmessage/:id', async (req: Request, res: Response) => {
            const body = req.body
            const results = await this.addChatMessage(body)
            return res.json(results)
        })

        // Delete all chatmessages from chatId
        this.app.delete('/api/v1/chatmessage/:id', async (req: Request, res: Response) => {
            const chatflowid = req.params.id
            const chatflow = await this.AppDataSource.getRepository(ChatFlow).findOneBy({
                id: chatflowid
            })
            if (!chatflow) {
                res.status(404).send(`Chatflow ${chatflowid} not found`)
                return
            }
            const chatId = req.query?.chatId as string
            const memoryType = req.query?.memoryType as string | undefined
            const sessionId = req.query?.sessionId as string | undefined
            const chatType = req.query?.chatType as string | undefined
            const isClearFromViewMessageDialog = req.query?.isClearFromViewMessageDialog as string | undefined

            const flowData = chatflow.flowData
            const parsedFlowData: IReactFlowObject = JSON.parse(flowData)
            const nodes = parsedFlowData.nodes

            try {
                await clearSessionMemory(
                    nodes,
                    this.nodesPool.componentNodes,
                    chatId,
                    this.AppDataSource,
                    sessionId,
                    memoryType,
                    isClearFromViewMessageDialog
                )
            } catch (e) {
                return res.status(500).send('Error clearing chat messages')
            }

            const deleteOptions: FindOptionsWhere<ChatMessage> = { chatflowid }
            if (chatId) deleteOptions.chatId = chatId
            if (memoryType) deleteOptions.memoryType = memoryType
            if (sessionId) deleteOptions.sessionId = sessionId
            if (chatType) deleteOptions.chatType = chatType

            const results = await this.AppDataSource.getRepository(ChatMessage).delete(deleteOptions)
            return res.json(results)
        })

        // ----------------------------------------
        // Credentials
        // ----------------------------------------

        // Create new credential
        this.app.post('/api/v1/credentials', async (req: Request, res: Response) => {
            const body = req.body
            const newCredential = await transformToCredentialEntity(body)
            const credential = this.AppDataSource.getRepository(Credential).create(newCredential)
            const results = await this.AppDataSource.getRepository(Credential).save(credential)
            return res.json(results)
        })

        // Get all credentials
        this.app.get('/api/v1/credentials', async (req: Request, res: Response) => {
            if (req.query.credentialName) {
                let returnCredentials = []
                if (Array.isArray(req.query.credentialName)) {
                    for (let i = 0; i < req.query.credentialName.length; i += 1) {
                        const name = req.query.credentialName[i] as string
                        const credentials = await this.AppDataSource.getRepository(Credential).findBy({
                            credentialName: name
                        })
                        returnCredentials.push(...credentials)
                    }
                } else {
                    const credentials = await this.AppDataSource.getRepository(Credential).findBy({
                        credentialName: req.query.credentialName as string
                    })
                    returnCredentials = [...credentials]
                }
                return res.json(returnCredentials)
            } else {
                const credentials = await this.AppDataSource.getRepository(Credential).find()
                const returnCredentials = []
                for (const credential of credentials) {
                    returnCredentials.push(omit(credential, ['encryptedData']))
                }
                return res.json(returnCredentials)
            }
        })

        // Get specific credential
        this.app.get('/api/v1/credentials/:id', async (req: Request, res: Response) => {
            const credential = await this.AppDataSource.getRepository(Credential).findOneBy({
                id: req.params.id
            })

            if (!credential) return res.status(404).send(`Credential ${req.params.id} not found`)

            // Decrpyt credentialData
            const decryptedCredentialData = await decryptCredentialData(
                credential.encryptedData,
                credential.credentialName,
                this.nodesPool.componentCredentials
            )
            const returnCredential: ICredentialReturnResponse = {
                ...credential,
                plainDataObj: decryptedCredentialData
            }
            return res.json(omit(returnCredential, ['encryptedData']))
        })

        // Update credential
        this.app.put('/api/v1/credentials/:id', async (req: Request, res: Response) => {
            const credential = await this.AppDataSource.getRepository(Credential).findOneBy({
                id: req.params.id
            })

            if (!credential) return res.status(404).send(`Credential ${req.params.id} not found`)

            const body = req.body
            const updateCredential = await transformToCredentialEntity(body)
            this.AppDataSource.getRepository(Credential).merge(credential, updateCredential)
            const result = await this.AppDataSource.getRepository(Credential).save(credential)

            return res.json(result)
        })

        // Delete all credentials from chatflowid
        this.app.delete('/api/v1/credentials/:id', async (req: Request, res: Response) => {
            const results = await this.AppDataSource.getRepository(Credential).delete({ id: req.params.id })
            return res.json(results)
        })

        // ----------------------------------------
        // Tools
        // ----------------------------------------

        // Get all tools
        this.app.get('/api/v1/tools', async (req: Request, res: Response) => {
            const tools = await this.AppDataSource.getRepository(Tool).find()
            return res.json(tools)
        })

        // Get specific tool
        this.app.get('/api/v1/tools/:id', async (req: Request, res: Response) => {
            const tool = await this.AppDataSource.getRepository(Tool).findOneBy({
                id: req.params.id
            })
            return res.json(tool)
        })

        // Add tool
        this.app.post('/api/v1/tools', async (req: Request, res: Response) => {
            const body = req.body
            const newTool = new Tool()
            Object.assign(newTool, body)

            const tool = this.AppDataSource.getRepository(Tool).create(newTool)
            const results = await this.AppDataSource.getRepository(Tool).save(tool)

            await this.telemetry.sendTelemetry('tool_created', {
                version: await getAppVersion(),
                toolId: results.id,
                toolName: results.name
            })

            return res.json(results)
        })

        // Update tool
        this.app.put('/api/v1/tools/:id', async (req: Request, res: Response) => {
            const tool = await this.AppDataSource.getRepository(Tool).findOneBy({
                id: req.params.id
            })

            if (!tool) {
                res.status(404).send(`Tool ${req.params.id} not found`)
                return
            }

            const body = req.body
            const updateTool = new Tool()
            Object.assign(updateTool, body)

            this.AppDataSource.getRepository(Tool).merge(tool, updateTool)
            const result = await this.AppDataSource.getRepository(Tool).save(tool)

            return res.json(result)
        })

        // Delete tool
        this.app.delete('/api/v1/tools/:id', async (req: Request, res: Response) => {
            const results = await this.AppDataSource.getRepository(Tool).delete({ id: req.params.id })
            return res.json(results)
        })

        // ----------------------------------------
        // Assistant
        // ----------------------------------------

        // Get all assistants
        this.app.get('/api/v1/assistants', async (req: Request, res: Response) => {
            const assistants = await this.AppDataSource.getRepository(Assistant).find()
            return res.json(assistants)
        })

        // Get specific assistant
        this.app.get('/api/v1/assistants/:id', async (req: Request, res: Response) => {
            const assistant = await this.AppDataSource.getRepository(Assistant).findOneBy({
                id: req.params.id
            })
            return res.json(assistant)
        })

        // Get assistant object
        this.app.get('/api/v1/openai-assistants/:id', async (req: Request, res: Response) => {
            const credentialId = req.query.credential as string
            const credential = await this.AppDataSource.getRepository(Credential).findOneBy({
                id: credentialId
            })

            if (!credential) return res.status(404).send(`Credential ${credentialId} not found`)

            // Decrpyt credentialData
            const decryptedCredentialData = await decryptCredentialData(credential.encryptedData)
            const openAIApiKey = decryptedCredentialData['openAIApiKey']
            if (!openAIApiKey) return res.status(404).send(`OpenAI ApiKey not found`)

            const openai = new OpenAI({ apiKey: openAIApiKey })
            const retrievedAssistant = await openai.beta.assistants.retrieve(req.params.id)
            const resp = await openai.files.list()
            const existingFiles = resp.data ?? []

            if (retrievedAssistant.file_ids && retrievedAssistant.file_ids.length) {
                ;(retrievedAssistant as any).files = existingFiles.filter((file) => retrievedAssistant.file_ids.includes(file.id))
            }

            return res.json(retrievedAssistant)
        })

        // List available assistants
        this.app.get('/api/v1/openai-assistants', async (req: Request, res: Response) => {
            const credentialId = req.query.credential as string
            const credential = await this.AppDataSource.getRepository(Credential).findOneBy({
                id: credentialId
            })

            if (!credential) return res.status(404).send(`Credential ${credentialId} not found`)

            // Decrpyt credentialData
            const decryptedCredentialData = await decryptCredentialData(credential.encryptedData)
            const openAIApiKey = decryptedCredentialData['openAIApiKey']
            if (!openAIApiKey) return res.status(404).send(`OpenAI ApiKey not found`)

            const openai = new OpenAI({ apiKey: openAIApiKey })
            const retrievedAssistants = await openai.beta.assistants.list()

            return res.json(retrievedAssistants.data)
        })

        // Add assistant
        this.app.post('/api/v1/assistants', async (req: Request, res: Response) => {
            const body = req.body

            if (!body.details) return res.status(500).send(`Invalid request body`)

            const assistantDetails = JSON.parse(body.details)

            try {
                const credential = await this.AppDataSource.getRepository(Credential).findOneBy({
                    id: body.credential
                })

                if (!credential) return res.status(404).send(`Credential ${body.credential} not found`)

                // Decrpyt credentialData
                const decryptedCredentialData = await decryptCredentialData(credential.encryptedData)
                const openAIApiKey = decryptedCredentialData['openAIApiKey']
                if (!openAIApiKey) return res.status(404).send(`OpenAI ApiKey not found`)

                const openai = new OpenAI({ apiKey: openAIApiKey })

                let tools = []
                if (assistantDetails.tools) {
                    for (const tool of assistantDetails.tools ?? []) {
                        tools.push({
                            type: tool
                        })
                    }
                }

                if (assistantDetails.uploadFiles) {
                    // Base64 strings
                    let files: string[] = []
                    const fileBase64 = assistantDetails.uploadFiles
                    if (fileBase64.startsWith('[') && fileBase64.endsWith(']')) {
                        files = JSON.parse(fileBase64)
                    } else {
                        files = [fileBase64]
                    }

                    const uploadedFiles = []
                    for (const file of files) {
                        const splitDataURI = file.split(',')
                        const filename = splitDataURI.pop()?.split(':')[1] ?? ''
                        const bf = Buffer.from(splitDataURI.pop() || '', 'base64')
                        const filePath = path.join(getUserHome(), '.flowise', 'openai-assistant', filename)
                        if (!fs.existsSync(path.join(getUserHome(), '.flowise', 'openai-assistant'))) {
                            fs.mkdirSync(path.dirname(filePath), { recursive: true })
                        }
                        if (!fs.existsSync(filePath)) {
                            fs.writeFileSync(filePath, bf)
                        }

                        const createdFile = await openai.files.create({
                            file: fs.createReadStream(filePath),
                            purpose: 'assistants'
                        })
                        uploadedFiles.push(createdFile)

                        fs.unlinkSync(filePath)
                    }
                    assistantDetails.files = [...assistantDetails.files, ...uploadedFiles]
                }

                if (!assistantDetails.id) {
                    const newAssistant = await openai.beta.assistants.create({
                        name: assistantDetails.name,
                        description: assistantDetails.description,
                        instructions: assistantDetails.instructions,
                        model: assistantDetails.model,
                        tools,
                        file_ids: (assistantDetails.files ?? []).map((file: OpenAI.Files.FileObject) => file.id)
                    })
                    assistantDetails.id = newAssistant.id
                } else {
                    const retrievedAssistant = await openai.beta.assistants.retrieve(assistantDetails.id)
                    let filteredTools = uniqWith([...retrievedAssistant.tools, ...tools], isEqual)
                    filteredTools = filteredTools.filter((tool) => !(tool.type === 'function' && !(tool as any).function))

                    await openai.beta.assistants.update(assistantDetails.id, {
                        name: assistantDetails.name,
                        description: assistantDetails.description ?? '',
                        instructions: assistantDetails.instructions ?? '',
                        model: assistantDetails.model,
                        tools: filteredTools,
                        file_ids: uniqWith(
                            [
                                ...retrievedAssistant.file_ids,
                                ...(assistantDetails.files ?? []).map((file: OpenAI.Files.FileObject) => file.id)
                            ],
                            isEqual
                        )
                    })
                }

                const newAssistantDetails = {
                    ...assistantDetails
                }
                if (newAssistantDetails.uploadFiles) delete newAssistantDetails.uploadFiles

                body.details = JSON.stringify(newAssistantDetails)
            } catch (error) {
                return res.status(500).send(`Error creating new assistant: ${error}`)
            }

            const newAssistant = new Assistant()
            Object.assign(newAssistant, body)

            const assistant = this.AppDataSource.getRepository(Assistant).create(newAssistant)
            const results = await this.AppDataSource.getRepository(Assistant).save(assistant)

            await this.telemetry.sendTelemetry('assistant_created', {
                version: await getAppVersion(),
                assistantId: results.id
            })

            return res.json(results)
        })

        // Update assistant
        this.app.put('/api/v1/assistants/:id', async (req: Request, res: Response) => {
            const assistant = await this.AppDataSource.getRepository(Assistant).findOneBy({
                id: req.params.id
            })

            if (!assistant) {
                res.status(404).send(`Assistant ${req.params.id} not found`)
                return
            }

            try {
                const openAIAssistantId = JSON.parse(assistant.details)?.id

                const body = req.body
                const assistantDetails = JSON.parse(body.details)

                const credential = await this.AppDataSource.getRepository(Credential).findOneBy({
                    id: body.credential
                })

                if (!credential) return res.status(404).send(`Credential ${body.credential} not found`)

                // Decrpyt credentialData
                const decryptedCredentialData = await decryptCredentialData(credential.encryptedData)
                const openAIApiKey = decryptedCredentialData['openAIApiKey']
                if (!openAIApiKey) return res.status(404).send(`OpenAI ApiKey not found`)

                const openai = new OpenAI({ apiKey: openAIApiKey })

                let tools = []
                if (assistantDetails.tools) {
                    for (const tool of assistantDetails.tools ?? []) {
                        tools.push({
                            type: tool
                        })
                    }
                }

                if (assistantDetails.uploadFiles) {
                    // Base64 strings
                    let files: string[] = []
                    const fileBase64 = assistantDetails.uploadFiles
                    if (fileBase64.startsWith('[') && fileBase64.endsWith(']')) {
                        files = JSON.parse(fileBase64)
                    } else {
                        files = [fileBase64]
                    }

                    const uploadedFiles = []
                    for (const file of files) {
                        const splitDataURI = file.split(',')
                        const filename = splitDataURI.pop()?.split(':')[1] ?? ''
                        const bf = Buffer.from(splitDataURI.pop() || '', 'base64')
                        const filePath = path.join(getUserHome(), '.flowise', 'openai-assistant', filename)
                        if (!fs.existsSync(path.join(getUserHome(), '.flowise', 'openai-assistant'))) {
                            fs.mkdirSync(path.dirname(filePath), { recursive: true })
                        }
                        if (!fs.existsSync(filePath)) {
                            fs.writeFileSync(filePath, bf)
                        }

                        const createdFile = await openai.files.create({
                            file: fs.createReadStream(filePath),
                            purpose: 'assistants'
                        })
                        uploadedFiles.push(createdFile)

                        fs.unlinkSync(filePath)
                    }
                    assistantDetails.files = [...assistantDetails.files, ...uploadedFiles]
                }

                const retrievedAssistant = await openai.beta.assistants.retrieve(openAIAssistantId)
                let filteredTools = uniqWith([...retrievedAssistant.tools, ...tools], isEqual)
                filteredTools = filteredTools.filter((tool) => !(tool.type === 'function' && !(tool as any).function))

                await openai.beta.assistants.update(openAIAssistantId, {
                    name: assistantDetails.name,
                    description: assistantDetails.description,
                    instructions: assistantDetails.instructions,
                    model: assistantDetails.model,
                    tools: filteredTools,
                    file_ids: uniqWith(
                        [...retrievedAssistant.file_ids, ...(assistantDetails.files ?? []).map((file: OpenAI.Files.FileObject) => file.id)],
                        isEqual
                    )
                })

                const newAssistantDetails = {
                    ...assistantDetails,
                    id: openAIAssistantId
                }
                if (newAssistantDetails.uploadFiles) delete newAssistantDetails.uploadFiles

                const updateAssistant = new Assistant()
                body.details = JSON.stringify(newAssistantDetails)
                Object.assign(updateAssistant, body)

                this.AppDataSource.getRepository(Assistant).merge(assistant, updateAssistant)
                const result = await this.AppDataSource.getRepository(Assistant).save(assistant)

                return res.json(result)
            } catch (error) {
                return res.status(500).send(`Error updating assistant: ${error}`)
            }
        })

        // Delete assistant
        this.app.delete('/api/v1/assistants/:id', async (req: Request, res: Response) => {
            const assistant = await this.AppDataSource.getRepository(Assistant).findOneBy({
                id: req.params.id
            })

            if (!assistant) {
                res.status(404).send(`Assistant ${req.params.id} not found`)
                return
            }

            try {
                const assistantDetails = JSON.parse(assistant.details)

                const credential = await this.AppDataSource.getRepository(Credential).findOneBy({
                    id: assistant.credential
                })

                if (!credential) return res.status(404).send(`Credential ${assistant.credential} not found`)

                // Decrpyt credentialData
                const decryptedCredentialData = await decryptCredentialData(credential.encryptedData)
                const openAIApiKey = decryptedCredentialData['openAIApiKey']
                if (!openAIApiKey) return res.status(404).send(`OpenAI ApiKey not found`)

                const openai = new OpenAI({ apiKey: openAIApiKey })

                const results = await this.AppDataSource.getRepository(Assistant).delete({ id: req.params.id })

                if (req.query.isDeleteBoth) await openai.beta.assistants.del(assistantDetails.id)

                return res.json(results)
            } catch (error: any) {
                if (error.status === 404 && error.type === 'invalid_request_error') return res.send('OK')
                return res.status(500).send(`Error deleting assistant: ${error}`)
            }
        })

        // Download file from assistant
        this.app.post('/api/v1/openai-assistants-file', async (req: Request, res: Response) => {
            const filePath = path.join(getUserHome(), '.flowise', 'openai-assistant', req.body.fileName)
            //raise error if file path is not absolute
            if (!path.isAbsolute(filePath)) return res.status(500).send(`Invalid file path`)
            //raise error if file path contains '..'
            if (filePath.includes('..')) return res.status(500).send(`Invalid file path`)
            //only return from the .flowise openai-assistant folder
            if (!(filePath.includes('.flowise') && filePath.includes('openai-assistant'))) return res.status(500).send(`Invalid file path`)
            res.setHeader('Content-Disposition', 'attachment; filename=' + path.basename(filePath))
            const fileStream = fs.createReadStream(filePath)
            fileStream.pipe(res)
        })

        // ----------------------------------------
        // Configuration
        // ----------------------------------------

        this.app.get('/api/v1/flow-config/:id', async (req: Request, res: Response) => {
            const chatflow = await this.AppDataSource.getRepository(ChatFlow).findOneBy({
                id: req.params.id
            })
            if (!chatflow) return res.status(404).send(`Chatflow ${req.params.id} not found`)
            const flowData = chatflow.flowData
            const parsedFlowData: IReactFlowObject = JSON.parse(flowData)
            const nodes = parsedFlowData.nodes
            const availableConfigs = findAvailableConfigs(nodes, this.nodesPool.componentCredentials)
            return res.json(availableConfigs)
        })

        this.app.post('/api/v1/node-config', async (req: Request, res: Response) => {
            const nodes = [{ data: req.body }] as IReactFlowNode[]
            const availableConfigs = findAvailableConfigs(nodes, this.nodesPool.componentCredentials)
            return res.json(availableConfigs)
        })

        this.app.get('/api/v1/version', async (req: Request, res: Response) => {
            const getPackageJsonPath = (): string => {
                const checkPaths = [
                    path.join(__dirname, '..', 'package.json'),
                    path.join(__dirname, '..', '..', 'package.json'),
                    path.join(__dirname, '..', '..', '..', 'package.json'),
                    path.join(__dirname, '..', '..', '..', '..', 'package.json'),
                    path.join(__dirname, '..', '..', '..', '..', '..', 'package.json')
                ]
                for (const checkPath of checkPaths) {
                    if (fs.existsSync(checkPath)) {
                        return checkPath
                    }
                }
                return ''
            }

            const packagejsonPath = getPackageJsonPath()
            if (!packagejsonPath) return res.status(404).send('Version not found')
            try {
                const content = await fs.promises.readFile(packagejsonPath, 'utf8')
                const parsedContent = JSON.parse(content)
                return res.json({ version: parsedContent.version })
            } catch (error) {
                return res.status(500).send(`Version not found: ${error}`)
            }
        })

        // ----------------------------------------
        // Scraper
        // ----------------------------------------

        this.app.get('/api/v1/fetch-links', async (req: Request, res: Response) => {
            const url = decodeURIComponent(req.query.url as string)
            const relativeLinksMethod = req.query.relativeLinksMethod as string
            if (!relativeLinksMethod) {
                return res.status(500).send('Please choose a Relative Links Method in Additional Parameters.')
            }

            const limit = parseInt(req.query.limit as string)
            if (process.env.DEBUG === 'true') console.info(`Start ${relativeLinksMethod}`)
            const links: string[] = relativeLinksMethod === 'webCrawl' ? await webCrawl(url, limit) : await xmlScrape(url, limit)
            if (process.env.DEBUG === 'true') console.info(`Finish ${relativeLinksMethod}`)

            res.json({ status: 'OK', links })
        })

        // ----------------------------------------
        // Upsert
        // ----------------------------------------

        this.app.post(
            '/api/v1/vector/upsert/:id',
            upload.array('files'),
            (req: Request, res: Response, next: NextFunction) => getRateLimiter(req, res, next),
            async (req: Request, res: Response) => {
                await this.upsertVector(req, res)
            }
        )

        this.app.post('/api/v1/vector/internal-upsert/:id', async (req: Request, res: Response) => {
            await this.upsertVector(req, res, true)
        })

        // ----------------------------------------
        // Prompt from Hub
        // ----------------------------------------
        this.app.post('/api/v1/load-prompt', async (req: Request, res: Response) => {
            try {
                let hub = new Client()
                const prompt = await hub.pull(req.body.promptName)
                const templates = parsePrompt(prompt)
                return res.json({ status: 'OK', prompt: req.body.promptName, templates: templates })
            } catch (e: any) {
                return res.json({ status: 'ERROR', prompt: req.body.promptName, error: e?.message })
            }
        })

        this.app.post('/api/v1/prompts-list', async (req: Request, res: Response) => {
            try {
                const tags = req.body.tags ? `tags=${req.body.tags}` : ''
                // Default to 100, TODO: add pagination and use offset & limit
                const url = `https://api.hub.langchain.com/repos/?limit=100&${tags}has_commits=true&sort_field=num_likes&sort_direction=desc&is_archived=false`
                axios.get(url).then((response) => {
                    if (response.data.repos) {
                        return res.json({ status: 'OK', repos: response.data.repos })
                    }
                })
            } catch (e: any) {
                return res.json({ status: 'ERROR', repos: [] })
            }
        })

        // ----------------------------------------
        // Prediction
        // ----------------------------------------

        // Send input message and get prediction result (External)
        this.app.post(
            '/api/v1/prediction/:id',
            upload.array('files'),
            (req: Request, res: Response, next: NextFunction) => getRateLimiter(req, res, next),
            async (req: Request, res: Response) => {
                await this.buildChatflow(req, res, socketIO)
            }
        )

        // Send input message and get prediction result (Internal)
        this.app.post('/api/v1/internal-prediction/:id', async (req: Request, res: Response) => {
            await this.buildChatflow(req, res, socketIO, true)
        })

        // ----------------------------------------
        // Marketplaces
        // ----------------------------------------

        // Get all templates for marketplaces
        this.app.get('/api/v1/marketplaces/templates', async (req: Request, res: Response) => {
            let marketplaceDir = path.join(__dirname, '..', 'marketplaces', 'chatflows')
            let jsonsInDir = fs.readdirSync(marketplaceDir).filter((file) => path.extname(file) === '.json')
            let templates: any[] = []
            jsonsInDir.forEach((file, index) => {
                const filePath = path.join(__dirname, '..', 'marketplaces', 'chatflows', file)
                const fileData = fs.readFileSync(filePath)
                const fileDataObj = JSON.parse(fileData.toString())
                const template = {
                    id: index,
                    templateName: file.split('.json')[0],
                    flowData: fileData.toString(),
                    badge: fileDataObj?.badge,
                    framework: fileDataObj?.framework,
                    categories: fileDataObj?.categories,
                    type: 'Chatflow',
                    description: fileDataObj?.description || ''
                }
                templates.push(template)
            })

            marketplaceDir = path.join(__dirname, '..', 'marketplaces', 'tools')
            jsonsInDir = fs.readdirSync(marketplaceDir).filter((file) => path.extname(file) === '.json')
            jsonsInDir.forEach((file, index) => {
                const filePath = path.join(__dirname, '..', 'marketplaces', 'tools', file)
                const fileData = fs.readFileSync(filePath)
                const fileDataObj = JSON.parse(fileData.toString())
                const template = {
                    ...fileDataObj,
                    id: index,
                    type: 'Tool',
                    framework: fileDataObj?.framework,
                    badge: fileDataObj?.badge,
                    categories: '',
                    templateName: file.split('.json')[0]
                }
                templates.push(template)
            })
            const FlowiseDocsQnA = templates.find((tmp) => tmp.name === 'Flowise Docs QnA')
            const FlowiseDocsQnAIndex = templates.findIndex((tmp) => tmp.name === 'Flowise Docs QnA')
            if (FlowiseDocsQnA && FlowiseDocsQnAIndex > 0) {
                templates.splice(FlowiseDocsQnAIndex, 1)
                templates.unshift(FlowiseDocsQnA)
            }
            return res.json(templates.sort((a, b) => a.templateName.localeCompare(b.templateName)))
        })

        // ----------------------------------------
        // Variables
        // ----------------------------------------
        this.app.get('/api/v1/variables', async (req: Request, res: Response) => {
            const variables = await getDataSource().getRepository(Variable).find()
            return res.json(variables)
        })

        // Create new variable
        this.app.post('/api/v1/variables', async (req: Request, res: Response) => {
            const body = req.body
            const newVariable = new Variable()
            Object.assign(newVariable, body)
            const variable = this.AppDataSource.getRepository(Variable).create(newVariable)
            const results = await this.AppDataSource.getRepository(Variable).save(variable)
            return res.json(results)
        })

        // Update variable
        this.app.put('/api/v1/variables/:id', async (req: Request, res: Response) => {
            const variable = await this.AppDataSource.getRepository(Variable).findOneBy({
                id: req.params.id
            })

            if (!variable) return res.status(404).send(`Variable ${req.params.id} not found`)

            const body = req.body
            const updateVariable = new Variable()
            Object.assign(updateVariable, body)
            this.AppDataSource.getRepository(Variable).merge(variable, updateVariable)
            const result = await this.AppDataSource.getRepository(Variable).save(variable)

            return res.json(result)
        })

        // Delete variable via id
        this.app.delete('/api/v1/variables/:id', async (req: Request, res: Response) => {
            const results = await this.AppDataSource.getRepository(Variable).delete({ id: req.params.id })
            return res.json(results)
        })

        // ----------------------------------------
        // API Keys
        // ----------------------------------------

        const addChatflowsCount = async (keys: any, res: Response) => {
            if (keys) {
                const updatedKeys: any[] = []
                //iterate through keys and get chatflows
                for (const key of keys) {
                    const chatflows = await this.AppDataSource.getRepository(ChatFlow)
                        .createQueryBuilder('cf')
                        .where('cf.apikeyid = :apikeyid', { apikeyid: key.id })
                        .getMany()
                    const linkedChatFlows: any[] = []
                    chatflows.map((cf) => {
                        linkedChatFlows.push({
                            flowName: cf.name,
                            category: cf.category,
                            updatedDate: cf.updatedDate
                        })
                    })
                    key.chatFlows = linkedChatFlows
                    updatedKeys.push(key)
                }
                return res.json(updatedKeys)
            }
            return res.json(keys)
        }
        // Get api keys
        this.app.get('/api/v1/apikey', async (req: Request, res: Response) => {
            const keys = await getAPIKeys()
            return addChatflowsCount(keys, res)
        })

        // Add new api key
        this.app.post('/api/v1/apikey', async (req: Request, res: Response) => {
            const keys = await addAPIKey(req.body.keyName)
            return addChatflowsCount(keys, res)
        })

        // Update api key
        this.app.put('/api/v1/apikey/:id', async (req: Request, res: Response) => {
            const keys = await updateAPIKey(req.params.id, req.body.keyName)
            return addChatflowsCount(keys, res)
        })

        // Delete new api key
        this.app.delete('/api/v1/apikey/:id', async (req: Request, res: Response) => {
            const keys = await deleteAPIKey(req.params.id)
            return addChatflowsCount(keys, res)
        })

        // Verify api key
        this.app.get('/api/v1/verify/apikey/:apiKey', async (req: Request, res: Response) => {
            try {
                const apiKey = await getApiKey(req.params.apiKey)
                if (!apiKey) return res.status(401).send('Unauthorized')
                return res.status(200).send('OK')
            } catch (err: any) {
                return res.status(500).send(err?.message)
            }
        })

        // ----------------------------------------
        // Serve UI static
        // ----------------------------------------

        const packagePath = getNodeModulesPackagePath('flowise-ui')
        const uiBuildPath = path.join(packagePath, 'build')
        const uiHtmlPath = path.join(packagePath, 'build', 'index.html')

        this.app.use('/', express.static(uiBuildPath))

        // All other requests not handled will return React app
        this.app.use((req, res) => {
            res.sendFile(uiHtmlPath)
        })
    }

    /**
     * Validate API Key
     * @param {Request} req
     * @param {Response} res
     * @param {ChatFlow} chatflow
     */
    async validateKey(req: Request, chatflow: ChatFlow) {
        const chatFlowApiKeyId = chatflow.apikeyid
        if (!chatFlowApiKeyId) return true

        const authorizationHeader = (req.headers['Authorization'] as string) ?? (req.headers['authorization'] as string) ?? ''
        if (chatFlowApiKeyId && !authorizationHeader) return false

        const suppliedKey = authorizationHeader.split(`Bearer `).pop()
        if (suppliedKey) {
            const keys = await getAPIKeys()
            const apiSecret = keys.find((key) => key.id === chatFlowApiKeyId)?.apiSecret
            if (!compareKeys(apiSecret, suppliedKey)) return false
            return true
        }
        return false
    }

    /**
     * Method that get chat messages.
     * @param {string} chatflowid
     * @param {chatType} chatType
     * @param {string} sortOrder
     * @param {string} chatId
     * @param {string} memoryType
     * @param {string} sessionId
     * @param {string} startDate
     * @param {string} endDate
     */
    async getChatMessage(
        chatflowid: string,
        chatType: chatType | undefined,
        sortOrder: string = 'ASC',
        chatId?: string,
        memoryType?: string,
        sessionId?: string,
        startDate?: string,
        endDate?: string,
        messageId?: string
    ): Promise<ChatMessage[]> {
        const setDateToStartOrEndOfDay = (dateTimeStr: string, setHours: 'start' | 'end') => {
            const date = new Date(dateTimeStr)
            if (isNaN(date.getTime())) {
                return undefined
            }
            setHours === 'start' ? date.setHours(0, 0, 0, 0) : date.setHours(23, 59, 59, 999)
            return date
        }

        let fromDate
        if (startDate) fromDate = setDateToStartOrEndOfDay(startDate, 'start')

        let toDate
        if (endDate) toDate = setDateToStartOrEndOfDay(endDate, 'end')

        return await this.AppDataSource.getRepository(ChatMessage).find({
            where: {
                chatflowid,
                chatType,
                chatId,
                memoryType: memoryType ?? undefined,
                sessionId: sessionId ?? undefined,
<<<<<<< HEAD
                ...(fromDate && { createdDate: MoreThanOrEqual(fromDate) }),
                ...(toDate && { createdDate: LessThanOrEqual(toDate) })
=======
                createdDate: toDate && fromDate ? Between(fromDate, toDate) : undefined,
                id: messageId ?? undefined
>>>>>>> e2df5e9e
            },
            order: {
                createdDate: sortOrder === 'DESC' ? 'DESC' : 'ASC'
            }
        })
    }

    /**
     * Method that add chat messages.
     * @param {Partial<IChatMessage>} chatMessage
     */
    async addChatMessage(chatMessage: Partial<IChatMessage>): Promise<ChatMessage> {
        const newChatMessage = new ChatMessage()
        Object.assign(newChatMessage, chatMessage)

        const chatmessage = this.AppDataSource.getRepository(ChatMessage).create(newChatMessage)
        return await this.AppDataSource.getRepository(ChatMessage).save(chatmessage)
    }

    async upsertVector(req: Request, res: Response, isInternal: boolean = false) {
        try {
            const chatflowid = req.params.id
            let incomingInput: IncomingInput = req.body

            const chatflow = await this.AppDataSource.getRepository(ChatFlow).findOneBy({
                id: chatflowid
            })
            if (!chatflow) return res.status(404).send(`Chatflow ${chatflowid} not found`)

            if (!isInternal) {
                const isKeyValidated = await this.validateKey(req, chatflow)
                if (!isKeyValidated) return res.status(401).send('Unauthorized')
            }

            const files = (req.files as any[]) || []

            if (files.length) {
                const overrideConfig: ICommonObject = { ...req.body }
                for (const file of files) {
                    const fileData = fs.readFileSync(file.path, { encoding: 'base64' })
                    const dataBase64String = `data:${file.mimetype};base64,${fileData},filename:${file.filename}`

                    const fileInputField = mapMimeTypeToInputField(file.mimetype)
                    if (overrideConfig[fileInputField]) {
                        overrideConfig[fileInputField] = JSON.stringify([...JSON.parse(overrideConfig[fileInputField]), dataBase64String])
                    } else {
                        overrideConfig[fileInputField] = JSON.stringify([dataBase64String])
                    }
                }
                incomingInput = {
                    question: req.body.question ?? 'hello',
                    overrideConfig,
                    history: [],
                    stopNodeId: req.body.stopNodeId
                }
            }

            /*** Get chatflows and prepare data  ***/
            const flowData = chatflow.flowData
            const parsedFlowData: IReactFlowObject = JSON.parse(flowData)
            const nodes = parsedFlowData.nodes
            const edges = parsedFlowData.edges

            let stopNodeId = incomingInput?.stopNodeId ?? ''
            let chatHistory = incomingInput?.history
            let chatId = incomingInput.chatId ?? ''
            let isUpsert = true

            // Get session ID
            const memoryNode = findMemoryNode(nodes, edges)
            let sessionId = undefined
            if (memoryNode) sessionId = getMemorySessionId(memoryNode, incomingInput, chatId, isInternal)

            const vsNodes = nodes.filter(
                (node) =>
                    node.data.category === 'Vector Stores' &&
                    !node.data.label.includes('Upsert') &&
                    !node.data.label.includes('Load Existing')
            )
            if (vsNodes.length > 1 && !stopNodeId) {
                return res.status(500).send('There are multiple vector nodes, please provide stopNodeId in body request')
            } else if (vsNodes.length === 1 && !stopNodeId) {
                stopNodeId = vsNodes[0].data.id
            } else if (!vsNodes.length && !stopNodeId) {
                return res.status(500).send('No vector node found')
            }

            const { graph } = constructGraphs(nodes, edges, { isReversed: true })

            const nodeIds = getAllConnectedNodes(graph, stopNodeId)

            const filteredGraph: INodeDirectedGraph = {}
            for (const key of nodeIds) {
                if (Object.prototype.hasOwnProperty.call(graph, key)) {
                    filteredGraph[key] = graph[key]
                }
            }

            const { startingNodeIds, depthQueue } = getStartingNodes(filteredGraph, stopNodeId)

            await buildLangchain(
                startingNodeIds,
                nodes,
                edges,
                filteredGraph,
                depthQueue,
                this.nodesPool.componentNodes,
                incomingInput.question,
                chatHistory,
                chatId,
                sessionId ?? '',
                chatflowid,
                this.AppDataSource,
                incomingInput?.overrideConfig,
                this.cachePool,
                isUpsert,
                stopNodeId
            )

            const startingNodes = nodes.filter((nd) => startingNodeIds.includes(nd.data.id))

            this.chatflowPool.add(chatflowid, undefined, startingNodes, incomingInput?.overrideConfig)

            await this.telemetry.sendTelemetry('vector_upserted', {
                version: await getAppVersion(),
                chatlowId: chatflowid,
                type: isInternal ? chatType.INTERNAL : chatType.EXTERNAL,
                flowGraph: getTelemetryFlowObj(nodes, edges),
                stopNodeId
            })

            return res.status(201).send('Successfully Upserted')
        } catch (e: any) {
            logger.error('[server]: Error:', e)
            return res.status(500).send(e.message)
        }
    }

    /**
     * Build Chatflow
     * @param {Request} req
     * @param {Response} res
     * @param {Server} socketIO
     * @param {boolean} isInternal
     * @param {boolean} isUpsert
     */
    async buildChatflow(req: Request, res: Response, socketIO?: Server, isInternal: boolean = false) {
        try {
            const chatflowid = req.params.id
            let incomingInput: IncomingInput = req.body

            let nodeToExecuteData: INodeData

            const chatflow = await this.AppDataSource.getRepository(ChatFlow).findOneBy({
                id: chatflowid
            })
            if (!chatflow) return res.status(404).send(`Chatflow ${chatflowid} not found`)

            const chatId = incomingInput.chatId ?? incomingInput.overrideConfig?.sessionId ?? uuidv4()
            const userMessageDateTime = new Date()

            if (!isInternal) {
                const isKeyValidated = await this.validateKey(req, chatflow)
                if (!isKeyValidated) return res.status(401).send('Unauthorized')
            }

            let isStreamValid = false

            const files = (req.files as any[]) || []

            if (files.length) {
                const overrideConfig: ICommonObject = { ...req.body }
                for (const file of files) {
                    const fileData = fs.readFileSync(file.path, { encoding: 'base64' })
                    const dataBase64String = `data:${file.mimetype};base64,${fileData},filename:${file.filename}`

                    const fileInputField = mapMimeTypeToInputField(file.mimetype)
                    if (overrideConfig[fileInputField]) {
                        overrideConfig[fileInputField] = JSON.stringify([...JSON.parse(overrideConfig[fileInputField]), dataBase64String])
                    } else {
                        overrideConfig[fileInputField] = JSON.stringify([dataBase64String])
                    }
                }
                incomingInput = {
                    question: req.body.question ?? 'hello',
                    overrideConfig,
                    history: [],
                    socketIOClientId: req.body.socketIOClientId
                }
            }

            /*** Get chatflows and prepare data  ***/
            const flowData = chatflow.flowData
            const parsedFlowData: IReactFlowObject = JSON.parse(flowData)
            const nodes = parsedFlowData.nodes
            const edges = parsedFlowData.edges

            // Get session ID
            const memoryNode = findMemoryNode(nodes, edges)
            const memoryType = memoryNode?.data.label
            let sessionId = undefined
            if (memoryNode) sessionId = getMemorySessionId(memoryNode, incomingInput, chatId, isInternal)

            /*   Reuse the flow without having to rebuild (to avoid duplicated upsert, recomputation, reinitialization of memory) when all these conditions met:
             * - Node Data already exists in pool
             * - Still in sync (i.e the flow has not been modified since)
             * - Existing overrideConfig and new overrideConfig are the same
             * - Flow doesn't start with/contain nodes that depend on incomingInput.question
             * TODO: convert overrideConfig to hash when we no longer store base64 string but filepath
             ***/
            const isFlowReusable = () => {
                return (
                    Object.prototype.hasOwnProperty.call(this.chatflowPool.activeChatflows, chatflowid) &&
                    this.chatflowPool.activeChatflows[chatflowid].inSync &&
                    this.chatflowPool.activeChatflows[chatflowid].endingNodeData &&
                    isSameOverrideConfig(
                        isInternal,
                        this.chatflowPool.activeChatflows[chatflowid].overrideConfig,
                        incomingInput.overrideConfig
                    ) &&
                    !isStartNodeDependOnInput(this.chatflowPool.activeChatflows[chatflowid].startingNodes, nodes)
                )
            }

            if (isFlowReusable()) {
                nodeToExecuteData = this.chatflowPool.activeChatflows[chatflowid].endingNodeData as INodeData
                isStreamValid = isFlowValidForStream(nodes, nodeToExecuteData)
                logger.debug(
                    `[server]: Reuse existing chatflow ${chatflowid} with ending node ${nodeToExecuteData.label} (${nodeToExecuteData.id})`
                )
            } else {
                /*** Get Ending Node with Directed Graph  ***/
                const { graph, nodeDependencies } = constructGraphs(nodes, edges)
                const directedGraph = graph
                const endingNodeIds = getEndingNodes(nodeDependencies, directedGraph)
                if (!endingNodeIds.length) return res.status(500).send(`Ending nodes not found`)

                const endingNodes = nodes.filter((nd) => endingNodeIds.includes(nd.id))

                let isEndingNodeExists = endingNodes.find((node) => node.data?.outputs?.output === 'EndingNode')

                for (const endingNode of endingNodes) {
                    const endingNodeData = endingNode.data
                    if (!endingNodeData) return res.status(500).send(`Ending node ${endingNode.id} data not found`)

                    const isEndingNode = endingNodeData?.outputs?.output === 'EndingNode'

                    if (!isEndingNode) {
                        if (
                            endingNodeData &&
                            endingNodeData.category !== 'Chains' &&
                            endingNodeData.category !== 'Agents' &&
                            endingNodeData.category !== 'Engine'
                        ) {
                            return res.status(500).send(`Ending node must be either a Chain or Agent`)
                        }

                        if (
                            endingNodeData.outputs &&
                            Object.keys(endingNodeData.outputs).length &&
                            !Object.values(endingNodeData.outputs ?? {}).includes(endingNodeData.name)
                        ) {
                            return res
                                .status(500)
                                .send(
                                    `Output of ${endingNodeData.label} (${endingNodeData.id}) must be ${endingNodeData.label}, can't be an Output Prediction`
                                )
                        }
                    }

                    isStreamValid = isFlowValidForStream(nodes, endingNodeData)
                }

                // Once custom function ending node exists, flow is always unavailable to stream
                isStreamValid = isEndingNodeExists ? false : isStreamValid

                let chatHistory: IMessage[] = incomingInput.history ?? []

                // When {{chat_history}} is used in Prompt Template, fetch the chat conversations from memory node
                for (const endingNode of endingNodes) {
                    const endingNodeData = endingNode.data

                    if (!endingNodeData.inputs?.memory) continue

                    const memoryNodeId = endingNodeData.inputs?.memory.split('.')[0].replace('{{', '')
                    const memoryNode = nodes.find((node) => node.data.id === memoryNodeId)

                    if (!memoryNode) continue

                    if (!chatHistory.length && (incomingInput.chatId || incomingInput.overrideConfig?.sessionId)) {
                        chatHistory = await getSessionChatHistory(
                            memoryNode,
                            this.nodesPool.componentNodes,
                            incomingInput,
                            this.AppDataSource,
                            databaseEntities,
                            logger
                        )
                    }
                }

                /*** Get Starting Nodes with Reversed Graph ***/
                const constructedObj = constructGraphs(nodes, edges, { isReversed: true })
                const nonDirectedGraph = constructedObj.graph
                let startingNodeIds: string[] = []
                let depthQueue: IDepthQueue = {}
                for (const endingNodeId of endingNodeIds) {
                    const res = getStartingNodes(nonDirectedGraph, endingNodeId)
                    startingNodeIds.push(...res.startingNodeIds)
                    depthQueue = Object.assign(depthQueue, res.depthQueue)
                }
                startingNodeIds = [...new Set(startingNodeIds)]

                const startingNodes = nodes.filter((nd) => startingNodeIds.includes(nd.id))

                logger.debug(`[server]: Start building chatflow ${chatflowid}`)
                /*** BFS to traverse from Starting Nodes to Ending Node ***/
                const reactFlowNodes = await buildLangchain(
                    startingNodeIds,
                    nodes,
                    edges,
                    graph,
                    depthQueue,
                    this.nodesPool.componentNodes,
                    incomingInput.question,
                    chatHistory,
                    chatId,
                    sessionId ?? '',
                    chatflowid,
                    this.AppDataSource,
                    incomingInput?.overrideConfig,
                    this.cachePool
                )

                const nodeToExecute =
                    endingNodeIds.length === 1
                        ? reactFlowNodes.find((node: IReactFlowNode) => endingNodeIds[0] === node.id)
                        : reactFlowNodes[reactFlowNodes.length - 1]
                if (!nodeToExecute) return res.status(404).send(`Node not found`)

                if (incomingInput.overrideConfig) {
                    nodeToExecute.data = replaceInputsWithConfig(nodeToExecute.data, incomingInput.overrideConfig)
                }

                const reactFlowNodeData: INodeData = resolveVariables(
                    nodeToExecute.data,
                    reactFlowNodes,
                    incomingInput.question,
                    chatHistory
                )
                nodeToExecuteData = reactFlowNodeData

                this.chatflowPool.add(chatflowid, nodeToExecuteData, startingNodes, incomingInput?.overrideConfig)
            }

            logger.debug(`[server]: Running ${nodeToExecuteData.label} (${nodeToExecuteData.id})`)

            const nodeInstanceFilePath = this.nodesPool.componentNodes[nodeToExecuteData.name].filePath as string
            const nodeModule = await import(nodeInstanceFilePath)
            const nodeInstance = new nodeModule.nodeClass({ sessionId })

            let result = isStreamValid
                ? await nodeInstance.run(nodeToExecuteData, incomingInput.question, {
                      chatId,
                      chatflowid,
                      chatHistory: incomingInput.history,
                      logger,
                      appDataSource: this.AppDataSource,
                      databaseEntities,
                      analytic: chatflow.analytic,
                      socketIO,
                      socketIOClientId: incomingInput.socketIOClientId
                  })
                : await nodeInstance.run(nodeToExecuteData, incomingInput.question, {
                      chatId,
                      chatflowid,
                      chatHistory: incomingInput.history,
                      logger,
                      appDataSource: this.AppDataSource,
                      databaseEntities,
                      analytic: chatflow.analytic
                  })

            result = typeof result === 'string' ? { text: result } : result

            // Retrieve threadId from assistant if exists
            if (typeof result === 'object' && result.assistant) {
                sessionId = result.assistant.threadId
            }

            const userMessage: Omit<IChatMessage, 'id'> = {
                role: 'userMessage',
                content: incomingInput.question,
                chatflowid,
                chatType: isInternal ? chatType.INTERNAL : chatType.EXTERNAL,
                chatId,
                memoryType,
                sessionId,
                createdDate: userMessageDateTime
            }
            await this.addChatMessage(userMessage)

            let resultText = ''
            if (result.text) resultText = result.text
            else if (result.json) resultText = '```json\n' + JSON.stringify(result.json, null, 2)
            else resultText = JSON.stringify(result, null, 2)

            const apiMessage: Omit<IChatMessage, 'id' | 'createdDate'> = {
                role: 'apiMessage',
                content: resultText,
                chatflowid,
                chatType: isInternal ? chatType.INTERNAL : chatType.EXTERNAL,
                chatId,
                memoryType,
                sessionId
            }
            if (result?.sourceDocuments) apiMessage.sourceDocuments = JSON.stringify(result.sourceDocuments)
            if (result?.usedTools) apiMessage.usedTools = JSON.stringify(result.usedTools)
            if (result?.fileAnnotations) apiMessage.fileAnnotations = JSON.stringify(result.fileAnnotations)
            const chatMessage = await this.addChatMessage(apiMessage)
            result.chatMessageId = chatMessage.id

            logger.debug(`[server]: Finished running ${nodeToExecuteData.label} (${nodeToExecuteData.id})`)
            await this.telemetry.sendTelemetry('prediction_sent', {
                version: await getAppVersion(),
                chatlowId: chatflowid,
                chatId,
                type: isInternal ? chatType.INTERNAL : chatType.EXTERNAL,
                flowGraph: getTelemetryFlowObj(nodes, edges)
            })

            // Prepare response
            result.chatId = chatId
            if (sessionId) result.sessionId = sessionId
            if (memoryType) result.memoryType = memoryType

            return res.json(result)
        } catch (e: any) {
            logger.error('[server]: Error:', e)
            return res.status(500).send(e.message)
        }
    }

    async stopApp() {
        try {
            const removePromises: any[] = []
            removePromises.push(this.telemetry.flush())
            await Promise.all(removePromises)
        } catch (e) {
            logger.error(`❌[server]: Flowise Server shut down error: ${e}`)
        }
    }
}

let serverApp: App | undefined

export async function getAllChatFlow(): Promise<IChatFlow[]> {
    return await getDataSource().getRepository(ChatFlow).find()
}

export async function start(): Promise<void> {
    serverApp = new App()

    const port = parseInt(process.env.PORT || '', 10) || 3000
    const server = http.createServer(serverApp.app)

    const io = new Server(server, {
        cors: getCorsOptions()
    })

    await serverApp.initDatabase()
    await serverApp.config(io)

    server.listen(port, () => {
        logger.info(`⚡️ [server]: Flowise Server is listening at ${port}`)
    })
}

export function getInstance(): App | undefined {
    return serverApp
}<|MERGE_RESOLUTION|>--- conflicted
+++ resolved
@@ -1467,13 +1467,9 @@
                 chatId,
                 memoryType: memoryType ?? undefined,
                 sessionId: sessionId ?? undefined,
-<<<<<<< HEAD
                 ...(fromDate && { createdDate: MoreThanOrEqual(fromDate) }),
-                ...(toDate && { createdDate: LessThanOrEqual(toDate) })
-=======
-                createdDate: toDate && fromDate ? Between(fromDate, toDate) : undefined,
+                ...(toDate && { createdDate: LessThanOrEqual(toDate) }),
                 id: messageId ?? undefined
->>>>>>> e2df5e9e
             },
             order: {
                 createdDate: sortOrder === 'DESC' ? 'DESC' : 'ASC'
