<<<<<<< HEAD
import { IMessage, INode, INodeData, INodeParams, MessageType } from '../../../src/Interface'
import { convertBaseMessagetoIMessage, getBaseClasses } from '../../../src/utils'
import { BufferMemory, BufferMemoryInput } from 'langchain/memory'
=======
import { FlowiseMemory, IMessage, INode, INodeData, INodeParams, MemoryMethods } from '../../../src/Interface'
import { convertBaseMessagetoIMessage, getBaseClasses } from '../../../src/utils'
import { BufferMemory, BufferMemoryInput } from 'langchain/memory'
import { BaseMessage } from 'langchain/schema'
>>>>>>> 764efccc

class BufferMemory_Memory implements INode {
    label: string
    name: string
    version: number
    description: string
    type: string
    icon: string
    category: string
    baseClasses: string[]
    inputs: INodeParams[]

    constructor() {
        this.label = 'Buffer Memory'
        this.name = 'bufferMemory'
        this.version = 1.0
        this.type = 'BufferMemory'
        this.icon = 'memory.svg'
        this.category = 'Memory'
        this.description = 'Remembers previous conversational back and forths directly'
        this.baseClasses = [this.type, ...getBaseClasses(BufferMemory)]
        this.inputs = [
            {
                label: 'Memory Key',
                name: 'memoryKey',
                type: 'string',
                default: 'chat_history'
            },
            {
                label: 'Input Key',
                name: 'inputKey',
                type: 'string',
                default: 'input'
            }
        ]
    }

    async init(nodeData: INodeData): Promise<any> {
        const memoryKey = nodeData.inputs?.memoryKey as string
        const inputKey = nodeData.inputs?.inputKey as string
        return new BufferMemoryExtended({
            returnMessages: true,
            memoryKey,
            inputKey
        })
    }
}

<<<<<<< HEAD
class BufferMemoryExtended extends BufferMemory {
    isShortTermMemory = true

=======
class BufferMemoryExtended extends FlowiseMemory implements MemoryMethods {
>>>>>>> 764efccc
    constructor(fields: BufferMemoryInput) {
        super(fields)
    }

<<<<<<< HEAD
    async getChatMessages(): Promise<IMessage[]> {
        const memoryResult = await this.loadMemoryVariables({})
        const baseMessages = memoryResult[this.memoryKey ?? 'chat_history']
        return convertBaseMessagetoIMessage(baseMessages)
    }

    async addChatMessages(msgArray: { text: string; type: MessageType }[]): Promise<void> {
        const input = msgArray.find((msg) => msg.type === 'userMessage')
        const output = msgArray.find((msg) => msg.type === 'apiMessage')

        const inputValues = { [this.inputKey ?? 'input']: input?.text }
        const outputValues = { output: output?.text }

        await this.saveContext(inputValues, outputValues)
=======
    async getChatMessages(_?: string, returnBaseMessages = false, prevHistory: IMessage[] = []): Promise<IMessage[] | BaseMessage[]> {
        await this.chatHistory.clear()

        for (const msg of prevHistory) {
            if (msg.type === 'userMessage') await this.chatHistory.addUserMessage(msg.message)
            else if (msg.type === 'apiMessage') await this.chatHistory.addAIChatMessage(msg.message)
        }

        const memoryResult = await this.loadMemoryVariables({})
        const baseMessages = memoryResult[this.memoryKey ?? 'chat_history']
        return returnBaseMessages ? baseMessages : convertBaseMessagetoIMessage(baseMessages)
    }

    async addChatMessages(): Promise<void> {
        // adding chat messages will be done on the fly in getChatMessages()
        return
>>>>>>> 764efccc
    }

    async clearChatMessages(): Promise<void> {
        await this.clear()
    }
<<<<<<< HEAD

    async resumeMessages(messages: IMessage[]): Promise<void> {
        // Clear existing chatHistory to avoid duplication
        if (messages.length) await this.clear()

        // Insert into chatHistory
        for (const msg of messages) {
            if (msg.type === 'userMessage') await this.chatHistory.addUserMessage(msg.message)
            else if (msg.type === 'apiMessage') await this.chatHistory.addAIChatMessage(msg.message)
        }
    }
=======
>>>>>>> 764efccc
}

module.exports = { nodeClass: BufferMemory_Memory }<|MERGE_RESOLUTION|>--- conflicted
+++ resolved
@@ -1,13 +1,7 @@
-<<<<<<< HEAD
-import { IMessage, INode, INodeData, INodeParams, MessageType } from '../../../src/Interface'
-import { convertBaseMessagetoIMessage, getBaseClasses } from '../../../src/utils'
-import { BufferMemory, BufferMemoryInput } from 'langchain/memory'
-=======
 import { FlowiseMemory, IMessage, INode, INodeData, INodeParams, MemoryMethods } from '../../../src/Interface'
 import { convertBaseMessagetoIMessage, getBaseClasses } from '../../../src/utils'
 import { BufferMemory, BufferMemoryInput } from 'langchain/memory'
 import { BaseMessage } from 'langchain/schema'
->>>>>>> 764efccc
 
 class BufferMemory_Memory implements INode {
     label: string
@@ -56,33 +50,11 @@
     }
 }
 
-<<<<<<< HEAD
-class BufferMemoryExtended extends BufferMemory {
-    isShortTermMemory = true
-
-=======
 class BufferMemoryExtended extends FlowiseMemory implements MemoryMethods {
->>>>>>> 764efccc
     constructor(fields: BufferMemoryInput) {
         super(fields)
     }
 
-<<<<<<< HEAD
-    async getChatMessages(): Promise<IMessage[]> {
-        const memoryResult = await this.loadMemoryVariables({})
-        const baseMessages = memoryResult[this.memoryKey ?? 'chat_history']
-        return convertBaseMessagetoIMessage(baseMessages)
-    }
-
-    async addChatMessages(msgArray: { text: string; type: MessageType }[]): Promise<void> {
-        const input = msgArray.find((msg) => msg.type === 'userMessage')
-        const output = msgArray.find((msg) => msg.type === 'apiMessage')
-
-        const inputValues = { [this.inputKey ?? 'input']: input?.text }
-        const outputValues = { output: output?.text }
-
-        await this.saveContext(inputValues, outputValues)
-=======
     async getChatMessages(_?: string, returnBaseMessages = false, prevHistory: IMessage[] = []): Promise<IMessage[] | BaseMessage[]> {
         await this.chatHistory.clear()
 
@@ -99,26 +71,11 @@
     async addChatMessages(): Promise<void> {
         // adding chat messages will be done on the fly in getChatMessages()
         return
->>>>>>> 764efccc
     }
 
     async clearChatMessages(): Promise<void> {
         await this.clear()
     }
-<<<<<<< HEAD
-
-    async resumeMessages(messages: IMessage[]): Promise<void> {
-        // Clear existing chatHistory to avoid duplication
-        if (messages.length) await this.clear()
-
-        // Insert into chatHistory
-        for (const msg of messages) {
-            if (msg.type === 'userMessage') await this.chatHistory.addUserMessage(msg.message)
-            else if (msg.type === 'apiMessage') await this.chatHistory.addAIChatMessage(msg.message)
-        }
-    }
-=======
->>>>>>> 764efccc
 }
 
 module.exports = { nodeClass: BufferMemory_Memory }